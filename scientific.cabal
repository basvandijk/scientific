--- conflicted
+++ resolved
@@ -1,9 +1,5 @@
 name:                scientific
-<<<<<<< HEAD
 version:             0.3.0.0
-=======
-version:             0.2.0.2
->>>>>>> df6999b2
 synopsis:            Arbitrary-precision floating-point numbers represented using scientific notation
 description:         A @Scientific@ number is an arbitrary-precision floating-point number
                      represented using scientific notation.
@@ -39,7 +35,7 @@
   ghc-options:         -Wall
   build-depends:       base       >= 4.3   && < 4.8
                      , deepseq    >= 1.3   && < 1.4
-                     , text       >= 0.8   && < 1.2
+                     , text       >= 0.8   && < 1.3
                      , bytestring >= 0.10  && < 0.11
                      , hashable   >= 1.1.2 && < 1.3
   hs-source-dirs:      src
@@ -57,12 +53,8 @@
                , tasty            >= 0.3.1 && < 0.9
                , tasty-smallcheck >= 0.2   && < 0.9
                , smallcheck       >= 1.0   && < 1.2
-<<<<<<< HEAD
-               , text             >= 0.8   && < 1.2
+               , text             >= 0.8   && < 1.3
                , bytestring       >= 0.10  && < 0.11
-=======
-               , text             >= 0.8   && < 1.3
->>>>>>> df6999b2
 
 benchmark bench-scientific
   type:             exitcode-stdio-1.0
